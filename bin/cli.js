--- conflicted
+++ resolved
@@ -37,15 +37,8 @@
     "bin",
     "cli.js",
   );
-<<<<<<< HEAD
   const CLIENT_PORT = process.env.CLIENT_PORT ?? "6274";
   const SERVER_PORT = process.env.SERVER_PORT ?? "6277";
-=======
-
-  const CLIENT_PORT = process.env.CLIENT_PORT ?? "6274";
-  const SERVER_PORT = process.env.SERVER_PORT ?? "6277";
-
->>>>>>> 645a2569
   console.log("Starting MCP inspector...");
   const abort = new AbortController();
   let cancelled = false;
@@ -53,7 +46,6 @@
     cancelled = true;
     abort.abort();
   });
-<<<<<<< HEAD
   let server;
   let serverOk;
   try {
@@ -220,42 +212,6 @@
     }
   } catch (error) {
     handleError(error);
-=======
-  let server, serverOk;
-  try {
-    server = spawnPromise(
-      "node",
-      [
-        inspectorServerPath,
-        ...(command ? [`--env`, command] : []),
-        ...(mcpServerArgs ? [`--args=${mcpServerArgs.join(" ")}`] : []),
-      ],
-      {
-        env: {
-          ...process.env,
-          PORT: SERVER_PORT,
-          MCP_ENV_VARS: JSON.stringify(envVars),
-        },
-        signal: abort.signal,
-        echoOutput: true,
-      },
-    );
-
-    // Make sure server started before starting client
-    serverOk = await Promise.race([server, delay(2 * 1000)]);
-  } catch (error) {}
-
-  if (serverOk) {
-    try {
-      await spawnPromise("node", [inspectorClientPath], {
-        env: { ...process.env, PORT: CLIENT_PORT },
-        signal: abort.signal,
-        echoOutput: true,
-      });
-    } catch (e) {
-      if (!cancelled || process.env.DEBUG) throw e;
-    }
->>>>>>> 645a2569
   }
 }
 main();