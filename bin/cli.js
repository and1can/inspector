--- conflicted
+++ resolved
@@ -73,42 +73,7 @@
     cancelled = true;
     abort.abort();
   });
-<<<<<<< HEAD
-
-  const server = spawnPromise(
-    "node",
-    [
-      inspectorServerPath,
-      ...(command ? [`--env`, command] : []),
-      ...(mcpServerArgs ? [`--args=${mcpServerArgs.join(" ")}`] : []),
-    ],
-    {
-      env: {
-        ...process.env,
-        PORT: SERVER_PORT,
-        MCP_ENV_VARS: JSON.stringify(envVars),
-      },
-      signal: abort.signal,
-      echoOutput: true,
-    },
-  );
-
-  const client = spawnPromise("node", [inspectorClientPath], {
-    env: { ...process.env, PORT: CLIENT_PORT },
-    signal: abort.signal,
-    echoOutput: true,
-  });
-
-  // Make sure our server/client didn't immediately fail
-  await Promise.any([server, client, delay(2 * 1000)]);
-  const portParam = SERVER_PORT === "6277" ? "" : `?proxyPort=${SERVER_PORT}`;
-  console.log(
-    `\n🔍 MCP Inspector is up and running at http://127.0.0.1:${CLIENT_PORT}${portParam} 🚀`,
-  );
-
-=======
   let server, serverOk;
->>>>>>> 2f854304
   try {
     server = spawnPromise(
       "node",
