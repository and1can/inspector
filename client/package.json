{
  "name": "@modelcontextprotocol/inspector-client",
  "version": "0.5.1",
  "description": "Client-side application for the Model Context Protocol inspector",
  "license": "MIT",
  "author": "Anthropic, PBC (https://anthropic.com)",
  "homepage": "https://modelcontextprotocol.io",
  "bugs": "https://github.com/modelcontextprotocol/inspector/issues",
  "type": "module",
  "bin": {
    "mcp-inspector-client": "./bin/cli.js"
  },
  "files": [
    "bin",
    "dist"
  ],
  "scripts": {
    "dev": "vite",
    "build": "tsc -b && vite build",
    "lint": "eslint .",
    "preview": "vite preview",
    "test": "jest --config jest.config.cjs",
    "test:watch": "jest --config jest.config.cjs --watch"
  },
  "dependencies": {
<<<<<<< HEAD
    "@modelcontextprotocol/sdk": "^1.4.1",
=======
    "@modelcontextprotocol/sdk": "^1.6.1",
    "@radix-ui/react-dialog": "^1.1.3",
>>>>>>> 027eb024
    "@radix-ui/react-checkbox": "^1.1.4",
    "@radix-ui/react-dialog": "^1.1.3",
    "@radix-ui/react-icons": "^1.3.0",
    "@radix-ui/react-label": "^2.1.0",
    "@radix-ui/react-popover": "^1.1.3",
    "@radix-ui/react-select": "^2.1.2",
    "@radix-ui/react-slot": "^1.1.0",
    "@radix-ui/react-tabs": "^1.1.1",
    "@types/prismjs": "^1.26.5",
    "class-variance-authority": "^0.7.0",
    "clsx": "^2.1.1",
    "cmdk": "^1.0.4",
    "lucide-react": "^0.447.0",
    "pkce-challenge": "^4.1.0",
    "prismjs": "^1.29.0",
    "react": "^18.3.1",
    "react-dom": "^18.3.1",
    "react-simple-code-editor": "^0.14.1",
    "react-toastify": "^10.0.6",
    "serve-handler": "^6.1.6",
    "tailwind-merge": "^2.5.3",
    "tailwindcss-animate": "^1.0.7",
    "zod": "^3.23.8"
  },
  "devDependencies": {
    "@eslint/js": "^9.11.1",
    "@types/jest": "^29.5.14",
    "@types/node": "^22.7.5",
    "@types/react": "^18.3.10",
    "@types/react-dom": "^18.3.0",
    "@types/serve-handler": "^6.1.4",
    "@vitejs/plugin-react": "^4.3.2",
    "autoprefixer": "^10.4.20",
    "co": "^4.6.0",
    "eslint": "^9.11.1",
    "eslint-plugin-react-hooks": "^5.1.0-rc.0",
    "eslint-plugin-react-refresh": "^0.4.12",
    "globals": "^15.9.0",
    "jest": "^29.7.0",
    "jest-environment-jsdom": "^29.7.0",
    "postcss": "^8.4.47",
    "tailwindcss": "^3.4.13",
    "ts-jest": "^29.2.6",
    "typescript": "^5.5.3",
    "typescript-eslint": "^8.7.0",
    "vite": "^5.4.8"
  }
}<|MERGE_RESOLUTION|>--- conflicted
+++ resolved
@@ -23,12 +23,8 @@
     "test:watch": "jest --config jest.config.cjs --watch"
   },
   "dependencies": {
-<<<<<<< HEAD
-    "@modelcontextprotocol/sdk": "^1.4.1",
-=======
     "@modelcontextprotocol/sdk": "^1.6.1",
     "@radix-ui/react-dialog": "^1.1.3",
->>>>>>> 027eb024
     "@radix-ui/react-checkbox": "^1.1.4",
     "@radix-ui/react-dialog": "^1.1.3",
     "@radix-ui/react-icons": "^1.3.0",
